--- conflicted
+++ resolved
@@ -358,8 +358,12 @@
         capsules::crc::Crc<'static, sam4l::crccu::Crccu<'static>>,
         capsules::crc::Crc::new(&mut sam4l::crccu::CRCCU, kernel::Container::create()));
     sam4l::crccu::CRCCU.set_client(crc);
-
-<<<<<<< HEAD
+    
+	// DAC
+    let dac = static_init!(
+        capsules::dac::Dac<'static>,
+        capsules::dac::Dac::new(&mut sam4l::dac::DAC));
+
 	// Port Signpost Tock	
     let port_signpost_tock_i2c = static_init!(
         capsules::virtual_i2c::I2CDevice,
@@ -376,14 +380,6 @@
             &mut capsules::port_signpost_tock::BUFFER));
     port_signpost_tock_i2c.set_client(port_signpost_tock);
    	port_signpost_tock_virtual_alarm.set_client(port_signpost_tock);
-
-=======
-    // DAC
-    let dac = static_init!(
-        capsules::dac::Dac<'static>,
-        capsules::dac::Dac::new(&mut sam4l::dac::DAC));
->>>>>>> 205a59bb
-
 
     let hail = Hail {
         console: console,
