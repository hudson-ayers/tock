--- conflicted
+++ resolved
@@ -20,7 +20,8 @@
 pub use chip::NRF51;
 pub mod temperature;
 pub mod trng;
-<<<<<<< HEAD
+pub mod radio;
+pub mod ble_advertising_driver;
 
 use core::ptr::write_volatile;
 
@@ -51,7 +52,6 @@
 
     // Defined in arch/cortex-m0/src/lib.rs
     fn SVC_Handler();
-    fn systick_handler();
 
     fn generic_isr();
 
@@ -82,7 +82,7 @@
     /* DebugMon */      unhandled_interrupt,
     unhandled_interrupt,
     /* PendSV */        unhandled_interrupt,
-    /* SysTick */       systick_handler
+    /* SysTick */       unhandled_interrupt, // SysTick not available
 ];
 
 #[link_section=".vectors"]
@@ -164,8 +164,4 @@
         *pdest = 0;
         pdest = pdest.offset(1);
     }
-}
-=======
-pub mod radio;
-pub mod ble_advertising_driver;
->>>>>>> eb193aa5
+}