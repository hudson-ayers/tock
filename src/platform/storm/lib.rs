--- conflicted
+++ resolved
@@ -8,11 +8,6 @@
 extern crate hil;
 extern crate sam4l;
 
-<<<<<<< HEAD
-use hil::adc::AdcInternal;
-=======
-use core::prelude::*;
->>>>>>> 59bc2cd3
 use hil::Controller;
 use hil::timer::*;
 
